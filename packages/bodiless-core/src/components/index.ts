--- conflicted
+++ resolved
@@ -17,12 +17,8 @@
 import LocalContextMenu from './LocalContextMenu';
 import PageEditor from './PageEditor';
 import StaticPage from './StaticPage';
-<<<<<<< HEAD
+import PageOverlay from './PageOverlay';
 import type {
-=======
-import PageOverlay from './PageOverlay';
-import {
->>>>>>> fe8bf888
   IContextMenuProps as ContextMenuProps,
   ButtonVariantProps,
   UI as ContextMenuUI,
@@ -36,7 +32,7 @@
   LocalContextMenu,
   PageEditor,
   StaticPage,
-<<<<<<< HEAD
+  PageOverlay,
 };
 
 export type {
@@ -44,7 +40,4 @@
   ContextMenuUI,
   ButtonVariantProps,
   ContextWrapperProps,
-=======
-  PageOverlay,
->>>>>>> fe8bf888
 };