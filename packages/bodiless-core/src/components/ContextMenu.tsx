--- conflicted
+++ resolved
@@ -75,14 +75,10 @@
   const { options, ui, children } = props;
   const { ContextMenuGroup } = getUI(ui);
   const childProps = { ui };
-<<<<<<< HEAD
-  const childrenFromOptions = createChildrenFromOptions(options || []);
+  const childrenFromOptions = uniqBy(createChildrenFromOptions(options || []), 'key');
   const finalChildren = children
     ? [...React.Children.toArray(children).filter(React.isValidElement), ...childrenFromOptions]
     : childrenFromOptions;
-=======
-  const childrenFromOptions = uniqBy(createChildrenFromOptions(options || []), 'key');
->>>>>>> 375655bb
 
   if (finalChildren.length > 0) {
     return (
