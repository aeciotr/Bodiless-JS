/**
 * Copyright © 2019 Johnson & Johnson
 *
 * Licensed under the Apache License, Version 2.0 (the "License");
 * you may not use this file except in compliance with the License.
 * You may obtain a copy of the License at
 * http://www.apache.org/licenses/LICENSE-2.0
 * Unless required by applicable law or agreed to in writing, software
 * distributed under the License is distributed on an "AS IS" BASIS,
 * WITHOUT WARRANTIES OR CONDITIONS OF ANY KIND, either express or implied.
 * See the License for the specific language governing permissions and
 * limitations under the License.
 */

/* eslint-disable jsx-a11y/click-events-have-key-events */
/* eslint-disable jsx-a11y/no-static-element-interactions */
import React, {
  FC, createContext, useContext, useEffect, useCallback,
} from 'react';
import { observer } from 'mobx-react-lite';

import ContextMenu from './ContextMenu';
import { useEditContext } from '../hooks';
import { IContextMenuProps as ContextMenuProps, TMenuOption } from '../Types/ContextMenuTypes';
import { useRegisterMenuOptions } from '../PageContextProvider';

type CompleteUI = {
  GlobalContextMenu: React.ComponentType<ContextMenuProps>;
  LocalContextMenu: React.ComponentType<ContextMenuProps>;
  PageOverlay?: FC;
};
export type UI = Partial<CompleteUI>;

export type Props = {
  ui?: UI;
};

const uiContext = createContext<CompleteUI>({
  GlobalContextMenu: ContextMenu,
  LocalContextMenu: ContextMenu,
});

export const useUI = () => useContext(uiContext);

const GlobalContextMenu: FC<Props> = observer(() => {
  const { GlobalContextMenu: Menu } = useUI();
  const context = useEditContext();
  const { contextMenuOptions, isPositionToggled } = context;
  const options = contextMenuOptions.filter(
    (op: TMenuOption) => op.global !== false,
  );
  return <Menu options={options} isPositionToggled={isPositionToggled} />;
});

const PageEditor: FC<Props> = ({ children, ui }) => {
  const context = useEditContext();
  const getMenuOptions = useCallback(() => [
    {
      name: 'docs',
      icon: 'description',
      label: 'Docs',
      handler: () => {
        window.open(process.env.BODILESS_DOCS_URL, '_blank');
      },
    },
    {
      name: 'edit',
      icon: 'edit',
      label: 'Edit',
      isActive: () => context.isEdit,
      handler: () => {
<<<<<<< HEAD
        // Force page reload after switching back to edit.
        if (!context.isEdit) {
          window.location.reload();
        }
=======
        // Set edit mode on/off.
>>>>>>> da25d4fb
        context.toggleEdit();
        context.refresh();
      },
    },
  ], []);

  const newUI = {
    ...useUI(),
    ...ui,
  };

  const { PageOverlay = () => null } = newUI;

  // Register buttons to the main menu.
  useRegisterMenuOptions({
    getMenuOptions,
    name: 'Editor',
  });
  useEffect(() => { if (!context.isActive) context.activate(); }, []);

  return (
    <uiContext.Provider value={newUI}>
      {children}
      <GlobalContextMenu />
      <PageOverlay />
    </uiContext.Provider>
  );
};

export default PageEditor;<|MERGE_RESOLUTION|>--- conflicted
+++ resolved
@@ -69,14 +69,6 @@
       label: 'Edit',
       isActive: () => context.isEdit,
       handler: () => {
-<<<<<<< HEAD
-        // Force page reload after switching back to edit.
-        if (!context.isEdit) {
-          window.location.reload();
-        }
-=======
-        // Set edit mode on/off.
->>>>>>> da25d4fb
         context.toggleEdit();
         context.refresh();
       },
