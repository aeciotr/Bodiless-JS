/**
 * Copyright © 2019 Johnson & Johnson
 *
 * Licensed under the Apache License, Version 2.0 (the "License");
 * you may not use this file except in compliance with the License.
 * You may obtain a copy of the License at
 * http://www.apache.org/licenses/LICENSE-2.0
 * Unless required by applicable law or agreed to in writing, software
 * distributed under the License is distributed on an "AS IS" BASIS,
 * WITHOUT WARRANTIES OR CONDITIONS OF ANY KIND, either express or implied.
 * See the License for the specific language governing permissions and
 * limitations under the License.
 */

<<<<<<< HEAD
import React, { useState } from 'react';
import { useContextMenuContext, useContextMenuUIContext } from './ContextMenuContext';
import type { IContextMenuItemProps as IProps, ContextMenuFormProps } from '../Types/ContextMenuTypes';

const ContextMenuItem = (props: IProps) => {
  const { option, index } = props;
  const [renderForm, setRenderForm$] = useState<(props:ContextMenuFormProps) => JSX.Element>();
=======
/* eslint-disable no-nested-ternary */

import React, {
  useState, createContext, useContext,
} from 'react';
import ReactTooltip from 'rc-tooltip';
import { observer } from 'mobx-react-lite';
import { getUI as getFormUI, FormProps } from '../contextMenuForm';
import { UI, IContextMenuItemProps as IProps } from '../Types/ContextMenuTypes';

const defaultUI = {
  Icon: 'span',
  ToolbarButton: 'div',
  FormWrapper: 'div',
  ToolbarDivider: 'div',
  Form: 'form',
  Tooltip: ReactTooltip,
};

export const getUI = (ui: UI = {}) => ({
  ...defaultUI,
  ...getFormUI(),
  ...ui,
});

const UIContext = createContext<UI>({});
export const useUI = () => {
  const ui = useContext(UIContext);
  return getUI(ui);
};

const ContextMenuItem = observer(({ option, index, ui }: IProps) => {
  const [renderForm, setRenderForm] = useState<(props:FormProps) => JSX.Element>();
>>>>>>> 74fe8e3d
  const [isToolTipShown, setIsToolTipShown] = useState(false);
  const ui = useContextMenuUIContext();
  const {
<<<<<<< HEAD
    ToolbarDivider, Icon, ToolbarButton,
    FormWrapper, Tooltip,
  } = ui;
  const isActive = option.isActive ? option.isActive() : false;
  const isDisabled = option.isDisabled ? option.isDisabled() : false;
  const isHidden = option.isHidden ? option.isHidden() : false;
=======
    ToolbarDivider,
    Icon,
    ToolbarButton,
    FormWrapper,
    Tooltip,
  } = finalUI;
  const isActive = option.isActive ? (typeof option.isActive === 'function' ? option.isActive() : option.isActive) : false;
  const isDisabled = option.isDisabled ? (typeof option.isDisabled === 'function' ? option.isDisabled() : option.isDisabled) : false;
  const isHidden = option.isHidden ? (typeof option.isHidden === 'function' ? option.isHidden() : option.isHidden) : false;
  const label = option.label ? (typeof option.label === 'function' ? option.label() : option.label) : '';
  const icon = option.icon ? (typeof option.icon === 'function' ? option.icon() : option.icon) : '';

>>>>>>> 74fe8e3d
  const isFirst = index === 0;
  const setRenderForm = useContextMenuContext().setRenderForm || setRenderForm$;

  const onToolbarButtonClick = (event: React.MouseEvent<HTMLDivElement>): void => {
    const menuForm = option.handler ? option.handler(event) : undefined;
    if (menuForm) {
      setIsToolTipShown(!isToolTipShown);
      // We have to pass a function to setRenderForm b/c menuForm is itself a function
      // (a render prop) and, when a function is passed to setState, react interprets
      // it as a state setter (in order to set state based on previous state)
      // see https://reactjs.org/docs/hooks-reference.html#functional-updates
      setRenderForm(() => menuForm);
    }
  };

  // Reset form and tooltip state
  const onFormClose = (): void => {
    setIsToolTipShown(false);
    setRenderForm(undefined);
  };

  function getContextMenuForm(): JSX.Element {
    if (renderForm) {
      const formProps: ContextMenuFormProps = {
        closeForm: onFormClose,
        ui,
        'aria-label': `Context Menu ${label || option.name} Form`,
      };
      return (
        <FormWrapper onClick={(e: React.MouseEvent<HTMLDivElement>) => e.stopPropagation()}>
          {renderForm(formProps)}
        </FormWrapper>
      );
    }
    return <></>;
  }

  if (option.name.startsWith('__divider')) {
    return <ToolbarDivider />;
  }

  if (isHidden) {
    return null;
  }

  return (
    <ToolbarButton
      isActive={isActive}
      isDisabled={isDisabled}
      isFirst={isFirst}
      onClick={onToolbarButtonClick}
      aria-label={label || option.name}
    >
      <Tooltip
        trigger={['click']}
        overlay={getContextMenuForm()}
        visible={isToolTipShown}
      >
        <Icon isActive={isActive || isToolTipShown}>{icon}</Icon>
      </Tooltip>
      {
        (label) ? (
          <div className="bl-text-center bl-text-white">
            {label}
          </div>
        ) : (null)
      }
    </ToolbarButton>
  );
});

export default ContextMenuItem;<|MERGE_RESOLUTION|>--- conflicted
+++ resolved
@@ -12,73 +12,27 @@
  * limitations under the License.
  */
 
-<<<<<<< HEAD
+/* eslint-disable no-nested-ternary */
 import React, { useState } from 'react';
+import { observer } from 'mobx-react-lite';
 import { useContextMenuContext, useContextMenuUIContext } from './ContextMenuContext';
 import type { IContextMenuItemProps as IProps, ContextMenuFormProps } from '../Types/ContextMenuTypes';
 
-const ContextMenuItem = (props: IProps) => {
+const ContextMenuItem = observer((props: IProps) => {
   const { option, index } = props;
   const [renderForm, setRenderForm$] = useState<(props:ContextMenuFormProps) => JSX.Element>();
-=======
-/* eslint-disable no-nested-ternary */
-
-import React, {
-  useState, createContext, useContext,
-} from 'react';
-import ReactTooltip from 'rc-tooltip';
-import { observer } from 'mobx-react-lite';
-import { getUI as getFormUI, FormProps } from '../contextMenuForm';
-import { UI, IContextMenuItemProps as IProps } from '../Types/ContextMenuTypes';
-
-const defaultUI = {
-  Icon: 'span',
-  ToolbarButton: 'div',
-  FormWrapper: 'div',
-  ToolbarDivider: 'div',
-  Form: 'form',
-  Tooltip: ReactTooltip,
-};
-
-export const getUI = (ui: UI = {}) => ({
-  ...defaultUI,
-  ...getFormUI(),
-  ...ui,
-});
-
-const UIContext = createContext<UI>({});
-export const useUI = () => {
-  const ui = useContext(UIContext);
-  return getUI(ui);
-};
-
-const ContextMenuItem = observer(({ option, index, ui }: IProps) => {
-  const [renderForm, setRenderForm] = useState<(props:FormProps) => JSX.Element>();
->>>>>>> 74fe8e3d
   const [isToolTipShown, setIsToolTipShown] = useState(false);
   const ui = useContextMenuUIContext();
   const {
-<<<<<<< HEAD
     ToolbarDivider, Icon, ToolbarButton,
     FormWrapper, Tooltip,
   } = ui;
-  const isActive = option.isActive ? option.isActive() : false;
-  const isDisabled = option.isDisabled ? option.isDisabled() : false;
-  const isHidden = option.isHidden ? option.isHidden() : false;
-=======
-    ToolbarDivider,
-    Icon,
-    ToolbarButton,
-    FormWrapper,
-    Tooltip,
-  } = finalUI;
   const isActive = option.isActive ? (typeof option.isActive === 'function' ? option.isActive() : option.isActive) : false;
   const isDisabled = option.isDisabled ? (typeof option.isDisabled === 'function' ? option.isDisabled() : option.isDisabled) : false;
   const isHidden = option.isHidden ? (typeof option.isHidden === 'function' ? option.isHidden() : option.isHidden) : false;
   const label = option.label ? (typeof option.label === 'function' ? option.label() : option.label) : '';
   const icon = option.icon ? (typeof option.icon === 'function' ? option.icon() : option.icon) : '';
 
->>>>>>> 74fe8e3d
   const isFirst = index === 0;
   const setRenderForm = useContextMenuContext().setRenderForm || setRenderForm$;
 
