/**
 * Copyright © 2019 Johnson & Johnson
 *
 * Licensed under the Apache License, Version 2.0 (the "License");
 * you may not use this file except in compliance with the License.
 * You may obtain a copy of the License at
 * http://www.apache.org/licenses/LICENSE-2.0
 * Unless required by applicable law or agreed to in writing, software
 * distributed under the License is distributed on an "AS IS" BASIS,
 * WITHOUT WARRANTIES OR CONDITIONS OF ANY KIND, either express or implied.
 * See the License for the specific language governing permissions and
 * limitations under the License.
 */

import { ComponentType } from 'react';
import PageContextProvider, { withMenuOptions, useRegisterMenuOptions } from './PageContextProvider';
import PageEditContext from './PageEditContext';
import asStatic from './asStatic';
import { useEditContext, useUUID, useContextActivator } from './hooks';
import withNode, { withNodeKey } from './withNode';
import withSidecarNodes, { startSidecarNodes, endSidecarNodes } from './withSidecarNodes';
import {
  withDefaultContent,
  withResetButton,
} from './Contentful';
import withEditButton, { useEditFormProps } from './withEditButton';
import type { EditButtonProps } from './withEditButton';
import useContextMenuForm, { contextMenuForm, ContextMenuForm } from './contextMenuForm';
import type { FormProps as ContextMenuFormProps } from './contextMenuForm';
import withData from './withData';
import NodeProvider, { useNode, useNodeDataHandlers } from './NodeProvider';
import { DefaultContentNode } from './ContentNode';
import {
  withNodeAndHandlers,
  withNodeDataHandlers,
  withLocalContextMenu,
  withContextActivator,
  withoutProps,
} from './hoc';
import { ifToggledOff, ifToggledOn, withFlowToggle } from './withFlowToggle';
import { ifEditable, ifReadOnly, useEditToggle } from './withEditToggle';
import type { TMenuOption, PageEditContextInterface } from './PageEditContext/types';
import type { EditButtonOptions } from './Types/EditButtonTypes';
<<<<<<< HEAD
import type {
  TMenuOptionGetter,
} from './Types/PageContextProviderTypes';
=======
import type { TMenuOptionGetter } from './Types/PageContextProviderTypes';
>>>>>>> 1d018677
import type { WithNodeProps, WithNodeKeyProps } from './Types/NodeTypes';
import type { TOverlaySettings } from './Types/PageOverlayTypes';
import {
  ActivateOnEffectProvider,
  withActivateOnEffect,
  useActivateOnEffect,
  useActivateOnEffectActivator,
} from './ActivateContext';
import {
  useNotifications,
  useNotify,
} from './NotificationProvider';
import withChild from './withChild';
import asBodilessComponent, { withActivatorWrapper } from './asBodilessComponent';
import type { Options as BodilessOptions, AsBodiless } from './asBodilessComponent';
import { useUI as useFormUI } from './components/ContextMenuItem';
<<<<<<< HEAD
import withCompoundForm, { useRegisterSnippet } from './withCompoundForm';
import withEditFormSnippet from './withEditFormSnippet';

export * from './components';
export {
  withEditFormSnippet,
  withCompoundForm,
  useRegisterSnippet,
=======

export * from './components';
export {
>>>>>>> 1d018677
  asBodilessComponent,
  asStatic,
  withContextActivator,
  withActivatorWrapper,
  withNodeAndHandlers,
  withNodeDataHandlers,
  withLocalContextMenu,
  PageContextProvider,
  withMenuOptions,
  useRegisterMenuOptions,
  PageEditContext,
  useEditContext,
  useContextActivator,
  useUUID,
  withEditButton,
  useEditFormProps,
  withNode,
  withNodeKey,
  withSidecarNodes,
  startSidecarNodes,
  endSidecarNodes,
  contextMenuForm,
  useContextMenuForm,
  ContextMenuForm,
  useFormUI,
  withData,
  NodeProvider,
  useNode,
  useNodeDataHandlers,
  DefaultContentNode,
  ifEditable,
  ifReadOnly,
  withoutProps,
  ActivateOnEffectProvider,
  withActivateOnEffect,
  useActivateOnEffect,
  useActivateOnEffectActivator,
  withChild,
  withDefaultContent,
  withResetButton,
  ifToggledOff,
  ifToggledOn,
  withFlowToggle,
  useEditToggle,
  useNotifications,
  useNotify,
};

export type {
  BodilessOptions,
  PageEditContextInterface,
  TMenuOption,
  TMenuOptionGetter,
  WithNodeProps,
  WithNodeKeyProps,
  EditButtonOptions,
  EditButtonProps,
  TOverlaySettings,
  ContextMenuFormProps,
  AsBodiless,
};

export type Bodiless<P, Q> = (C: ComponentType<P> | string) => ComponentType<Q>;<|MERGE_RESOLUTION|>--- conflicted
+++ resolved
@@ -13,7 +13,7 @@
  */
 
 import { ComponentType } from 'react';
-import PageContextProvider, { withMenuOptions, useRegisterMenuOptions } from './PageContextProvider';
+import PageContextProvider from './PageContextProvider';
 import PageEditContext from './PageEditContext';
 import asStatic from './asStatic';
 import { useEditContext, useUUID, useContextActivator } from './hooks';
@@ -31,6 +31,7 @@
 import NodeProvider, { useNode, useNodeDataHandlers } from './NodeProvider';
 import { DefaultContentNode } from './ContentNode';
 import {
+  withMenuOptions,
   withNodeAndHandlers,
   withNodeDataHandlers,
   withLocalContextMenu,
@@ -41,13 +42,7 @@
 import { ifEditable, ifReadOnly, useEditToggle } from './withEditToggle';
 import type { TMenuOption, PageEditContextInterface } from './PageEditContext/types';
 import type { EditButtonOptions } from './Types/EditButtonTypes';
-<<<<<<< HEAD
-import type {
-  TMenuOptionGetter,
-} from './Types/PageContextProviderTypes';
-=======
 import type { TMenuOptionGetter } from './Types/PageContextProviderTypes';
->>>>>>> 1d018677
 import type { WithNodeProps, WithNodeKeyProps } from './Types/NodeTypes';
 import type { TOverlaySettings } from './Types/PageOverlayTypes';
 import {
@@ -57,27 +52,19 @@
   useActivateOnEffectActivator,
 } from './ActivateContext';
 import {
+  NotificationProvider,
   useNotifications,
   useNotify,
 } from './NotificationProvider';
+import NotificationButtonProvider from './NotificationButtonProvider';
+import SwitcherButtonProvider from './SwitcherButtonProvider';
 import withChild from './withChild';
 import asBodilessComponent, { withActivatorWrapper } from './asBodilessComponent';
 import type { Options as BodilessOptions, AsBodiless } from './asBodilessComponent';
 import { useUI as useFormUI } from './components/ContextMenuItem';
-<<<<<<< HEAD
-import withCompoundForm, { useRegisterSnippet } from './withCompoundForm';
-import withEditFormSnippet from './withEditFormSnippet';
 
 export * from './components';
 export {
-  withEditFormSnippet,
-  withCompoundForm,
-  useRegisterSnippet,
-=======
-
-export * from './components';
-export {
->>>>>>> 1d018677
   asBodilessComponent,
   asStatic,
   withContextActivator,
@@ -87,7 +74,6 @@
   withLocalContextMenu,
   PageContextProvider,
   withMenuOptions,
-  useRegisterMenuOptions,
   PageEditContext,
   useEditContext,
   useContextActivator,
@@ -122,8 +108,11 @@
   ifToggledOn,
   withFlowToggle,
   useEditToggle,
+  NotificationProvider,
+  NotificationButtonProvider,
   useNotifications,
   useNotify,
+  SwitcherButtonProvider,
 };
 
 export type {
