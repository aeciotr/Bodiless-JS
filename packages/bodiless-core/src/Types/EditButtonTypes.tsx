/**
 * Copyright © 2019 Johnson & Johnson
 *
 * Licensed under the Apache License, Version 2.0 (the "License");
 * you may not use this file except in compliance with the License.
 * You may obtain a copy of the License at
 * http://www.apache.org/licenses/LICENSE-2.0
 * Unless required by applicable law or agreed to in writing, software
 * distributed under the License is distributed on an "AS IS" BASIS,
 * WITHOUT WARRANTIES OR CONDITIONS OF ANY KIND, either express or implied.
 * See the License for the specific language governing permissions and
 * limitations under the License.
 */

import { ReactNode } from 'react';
import { FormBodyProps as ContextMenuFormBodyProps } from '../contextMenuForm';
import { TMenuOption } from './ContextMenuTypes';

type EditDataHandler<D> = {
  initialValueHandler?: (values: any) => D;
  submitValueHandler?: (values: D) => any;
};

export type FormBodyProps<P, D> = ContextMenuFormBodyProps<D> & {
  componentProps: P;
};

export type FormBodyRenderer<P, D> = (p: FormBodyProps<P, D>) => ReactNode;

export type EditButtonProps<D> = {
  setComponentData: (componentData: D) => void;
  componentData: D;
  isActive?: () => boolean;
  onSubmit?: () => void;
};

export type EditButtonOptions<P, D> = Omit<TMenuOption, 'handler'> & {
<<<<<<< HEAD
  renderForm: FormBodyRenderer<P, D>,
  peer?: boolean,
=======
  renderForm?: FormBodyRenderer<P, D>,
  /**
  * An optional function that determines if the created menu option displays "compound form".
  * If the function returns true, then "compound form" is displayed.
  * Otherwise, standard form is displayed.
  * Default is to display standard form.
  */
  useCompoundForm?: () => boolean,
>>>>>>> a9dcb8ab
} & EditDataHandler<D>;<|MERGE_RESOLUTION|>--- conflicted
+++ resolved
@@ -35,11 +35,8 @@
 };
 
 export type EditButtonOptions<P, D> = Omit<TMenuOption, 'handler'> & {
-<<<<<<< HEAD
   renderForm: FormBodyRenderer<P, D>,
   peer?: boolean,
-=======
-  renderForm?: FormBodyRenderer<P, D>,
   /**
   * An optional function that determines if the created menu option displays "compound form".
   * If the function returns true, then "compound form" is displayed.
@@ -47,5 +44,4 @@
   * Default is to display standard form.
   */
   useCompoundForm?: () => boolean,
->>>>>>> a9dcb8ab
 } & EditDataHandler<D>;