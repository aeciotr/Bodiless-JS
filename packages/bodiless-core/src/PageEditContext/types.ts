--- conflicted
+++ resolved
@@ -13,10 +13,6 @@
  */
 
 // Internal mobx store which holds the state.
-<<<<<<< HEAD
-import type { TOverlaySettings } from '../Types/PageOverlayTypes';
-import { TMenuOption } from '../Types/ContextMenuTypes';
-=======
 import React from 'react';
 import { TOverlaySettings } from '../Types/PageOverlayTypes';
 
@@ -32,7 +28,6 @@
   global?: boolean;
   group?: string;
 };
->>>>>>> 74fe8e3d
 
 export type TMenuOptionGetter = () => TMenuOption[];
 
