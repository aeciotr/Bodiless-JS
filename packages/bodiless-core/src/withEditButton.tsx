--- conflicted
+++ resolved
@@ -121,18 +121,11 @@
     : withMenuOptions({
       useMenuOptions: createMenuOptionHook(options),
       name: options.name,
-<<<<<<< HEAD
-      peer: (options as EditButtonOptions<P, D>).peer,
-    }),
-    withoutProps(['setComponentData', 'isActive']),
-  );
-=======
+      peer: (options as EditButtonOptions<P, D>).peer,	
     });
   return flowRight(
     withMenuOptions$,
     withoutProps(['setComponentData', 'isActive']),
   );
-};
 
->>>>>>> a9dcb8ab
 export default withEditButton;