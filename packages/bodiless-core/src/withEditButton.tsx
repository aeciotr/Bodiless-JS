--- conflicted
+++ resolved
@@ -13,12 +13,7 @@
  */
 
 import { flowRight } from 'lodash';
-<<<<<<< HEAD
-import { withMenuOptions, withoutProps, UseGetMenuOptions } from './hoc';
-import { PageEditContextInterface } from './PageEditContext/types';
-=======
 import { withoutProps } from './hoc';
->>>>>>> 3e382678
 import useContextMenuForm, {
   FormBodyProps as ContextMenuFormBodyProps,
 } from './contextMenuForm';
@@ -113,35 +108,6 @@
       ...rest,
       handler: () => render,
     };
-<<<<<<< HEAD
-    const renderFormBody = (p: ContextMenuFormBodyProps<D>) => renderForm({
-      ...p,
-      unwrap,
-      componentProps: props,
-    });
-    const form = useContextMenuForm({
-      submitValues,
-      initialValues: componentData,
-      renderFormBody,
-    });
-    const getMenuOptions: TMenuOptionGetter = () => [
-      {
-        icon,
-        name,
-        isActive,
-        global,
-        local,
-        // @TODO: Align this onSubmit prop received from ContextMenu with closeForm
-        handler: () => form,
-      },
-    ];
-    // If a hook providing additional menu options was specified, then call it.
-    if (useGetMenuOptions) {
-      const getMenuOptions$1 = useGetMenuOptions(props, context) || (() => []);
-      return () => [...getMenuOptions(), ...getMenuOptions$1()];
-    }
-    return getMenuOptions;
-=======
     if (isActive) menuOption.isActive = isActive;
     // We always create a custom menu group for this option so we have full control
     // ovef group label and merge behavior.
@@ -155,7 +121,6 @@
     };
     menuOption.group = menuGroup.name;
     return [menuOption, menuGroup];
->>>>>>> 3e382678
   };
 
 /**
