/**
 * Copyright © 2019 Johnson & Johnson
 *
 * Licensed under the Apache License, Version 2.0 (the "License");
 * you may not use this file except in compliance with the License.
 * You may obtain a copy of the License at
 * http://www.apache.org/licenses/LICENSE-2.0
 * Unless required by applicable law or agreed to in writing, software
 * distributed under the License is distributed on an "AS IS" BASIS,
 * WITHOUT WARRANTIES OR CONDITIONS OF ANY KIND, either express or implied.
 * See the License for the specific language governing permissions and
 * limitations under the License.
 */

export { default as ComponentSelector } from './ComponentSelector';
export * from './ComponentSelector/types';
<<<<<<< HEAD
export type { FlexboxGridProps } from './FlexboxGrid/types';
export { default as FlexboxGrid } from './FlexboxGrid';
export { default as SortableResizableWrapper } from './SortableResizableWrapper';
export type {
=======
export { FlowContainerProps } from './FlowContainer/types';
export { default as FlowContainer } from './FlowContainer';
export {
  default as SortableResizableWrapper,
>>>>>>> b2a98645
  Props as SortableResizableProps,
  UI as SortableResizableUI,
} from './SortableResizableWrapper';
export { default as SlateSortableResizable } from './SlateSortableResizable';
export {
  withTuple,
  getSnapFrom,
  withTailwindClasses,
} from './FlowContainer/utils/appendTailwindWidthClass';
export * from './meta';<|MERGE_RESOLUTION|>--- conflicted
+++ resolved
@@ -14,20 +14,13 @@
 
 export { default as ComponentSelector } from './ComponentSelector';
 export * from './ComponentSelector/types';
-<<<<<<< HEAD
-export type { FlexboxGridProps } from './FlexboxGrid/types';
-export { default as FlexboxGrid } from './FlexboxGrid';
-export { default as SortableResizableWrapper } from './SortableResizableWrapper';
+export type { FlowContainerProps } from './FlowContainer/types';
+export { default as FlowContainer } from './FlowContainer';
 export type {
-=======
-export { FlowContainerProps } from './FlowContainer/types';
-export { default as FlowContainer } from './FlowContainer';
-export {
-  default as SortableResizableWrapper,
->>>>>>> b2a98645
   Props as SortableResizableProps,
   UI as SortableResizableUI,
 } from './SortableResizableWrapper';
+export { default as SortableResizableWrapper } from './SortableResizableWrapper';
 export { default as SlateSortableResizable } from './SlateSortableResizable';
 export {
   withTuple,
