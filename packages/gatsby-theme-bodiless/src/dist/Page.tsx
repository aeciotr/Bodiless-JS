/**
 * Copyright © 2019 Johnson & Johnson
 *
 * Licensed under the Apache License, Version 2.0 (the "License");
 * you may not use this file except in compliance with the License.
 * You may obtain a copy of the License at
 * http://www.apache.org/licenses/LICENSE-2.0
 * Unless required by applicable law or agreed to in writing, software
 * distributed under the License is distributed on an "AS IS" BASIS,
 * WITHOUT WARRANTIES OR CONDITIONS OF ANY KIND, either express or implied.
 * See the License for the specific language governing permissions and
 * limitations under the License.
 */

import React, { FC, ComponentType, Fragment } from 'react';
import {
  StaticPage,
  ContextWrapperProps,
  NotificationProvider,
  withNotificationButton,
  withSwitcherButton,
  OnNodeErrorNotification,
} from '@bodiless/core';
import { withShowDesignKeys } from '@bodiless/fclasses';
import { observer } from 'mobx-react-lite';
import { ContextWrapper, PageEditor } from '@bodiless/core-ui';
import { withPageDisableButton } from '@bodiless/components';
import GatsbyNodeProvider, {
  Props as NodeProviderProps,
} from './GatsbyNodeProvider';
import GatsbyPageProvider, { PageProviderProps } from './GatsbyPageProvider';
import withNewPageButton from './withNewPageButton';
import withDeletePageButton from './withDeletePageButton';
import useGitButtons from './useGitButtons';

type FinalUI = {
  ContextWrapper: ComponentType<ContextWrapperProps>;
  PageEditor: ComponentType;
};
type UI = Partial<FinalUI>;

export type PageProps = NodeProviderProps & PageProviderProps & {
  ui?: UI,
};

const defaultUI: FinalUI = {
  ContextWrapper,
  PageEditor,
};

const getUI = (ui: UI = {}): FinalUI => ({ ...defaultUI, ...ui });

const NotificationButton = withNotificationButton(Fragment);
const SwitcherButton = withSwitcherButton(Fragment);
const NewPageButton = withNewPageButton(Fragment);
<<<<<<< HEAD
const DeletePageButton = withDeletePageButton(Fragment);
=======
const DisablePageButton = withPageDisableButton(Fragment);
>>>>>>> a54062be

const GitButtons: FC = () => {
  useGitButtons();
  return <></>;
};

const ShowDesignKeys = (
  process.env.NODE_ENV === 'development' || process.env.BODILESS_SHOWDESIGNKEYS === '1'
) ? withShowDesignKeys()(Fragment) : Fragment;

const Page: FC<PageProps> = observer(({ children, ui, ...rest }) => {
  const { PageEditor: Editor, ContextWrapper: Wrapper } = getUI(ui);
  if (process.env.NODE_ENV === 'development') {
    return (
      <GatsbyNodeProvider {...rest}>
        <ShowDesignKeys>
          <GatsbyPageProvider pageContext={rest.pageContext}>
            <NotificationProvider>
              <SwitcherButton />
              <NotificationButton />
              <Editor>
                <OnNodeErrorNotification />
                <NewPageButton />
<<<<<<< HEAD
                <DeletePageButton />
=======
                <DisablePageButton />
>>>>>>> a54062be
                <GitButtons />
                <Wrapper clickable>
                  {children}
                </Wrapper>
              </Editor>
            </NotificationProvider>
          </GatsbyPageProvider>
        </ShowDesignKeys>
      </GatsbyNodeProvider>
    );
  }
  return (
    <GatsbyNodeProvider {...rest}>
      <ShowDesignKeys>
        <StaticPage>{children}</StaticPage>
      </ShowDesignKeys>
    </GatsbyNodeProvider>
  );
});

export default Page;<|MERGE_RESOLUTION|>--- conflicted
+++ resolved
@@ -53,11 +53,8 @@
 const NotificationButton = withNotificationButton(Fragment);
 const SwitcherButton = withSwitcherButton(Fragment);
 const NewPageButton = withNewPageButton(Fragment);
-<<<<<<< HEAD
 const DeletePageButton = withDeletePageButton(Fragment);
-=======
 const DisablePageButton = withPageDisableButton(Fragment);
->>>>>>> a54062be
 
 const GitButtons: FC = () => {
   useGitButtons();
@@ -81,11 +78,8 @@
               <Editor>
                 <OnNodeErrorNotification />
                 <NewPageButton />
-<<<<<<< HEAD
                 <DeletePageButton />
-=======
                 <DisablePageButton />
->>>>>>> a54062be
                 <GitButtons />
                 <Wrapper clickable>
                   {children}
