/**
 * Copyright © 2019 Johnson & Johnson
 *
 * Licensed under the Apache License, Version 2.0 (the "License");
 * you may not use this file except in compliance with the License.
 * You may obtain a copy of the License at
 * http://www.apache.org/licenses/LICENSE-2.0
 * Unless required by applicable law or agreed to in writing, software
 * distributed under the License is distributed on an "AS IS" BASIS,
 * WITHOUT WARRANTIES OR CONDITIONS OF ANY KIND, either express or implied.
 * See the License for the specific language governing permissions and
 * limitations under the License.
 */

/* eslint-disable no-alert */
import React, { FC } from 'react';
import Cookies from 'universal-cookie';
import {
  contextMenuForm,
  getUI,
  ContextProvider,
  TMenuOption,
  useEditContext,
} from '@bodiless/core';
import { AxiosPromise } from 'axios';
import BackendClient from './BackendClient';
import CommitsList from './CommitsList';
import RemoteChanges from './RemoteChanges';

const backendFilePath = process.env.BODILESS_BACKEND_DATA_FILE_PATH || '';
const backendStaticPath = process.env.BODILESS_BACKEND_STATIC_PATH || '';
/**
 * DefinePlugin env var.
 *
 * All env vars are stringified by the Webpack DefinePlugin.
 * https://webpack.js.org/plugins/define-plugin/#usageGatsby.
 *
 * DefinePlugin is used by Gatsby to source env vars.
 * https://www.gatsbyjs.org/docs/environment-variables/#example.
 */
const canCommit = (process.env.BODILESS_BACKEND_COMMIT_ENABLED || '0') === '1';

type Client = {
  commit: (
    message: string,
    directories: string[],
    paths: string[],
    files: string[],
    author?: string,
  ) => AxiosPromise<any>,
  getLatestCommits: () => AxiosPromise<any>,
  pull: () => AxiosPromise<any>,
  reset: () => AxiosPromise<any>,
};

type Props = {
  client?: Client,
};

const handle = (promise: AxiosPromise<any>, callback?: () => void) => promise
  .then(res => {
    if (res.status === 200) {
      // @TODO: Display the response in a component instead of an alert.
      // eslint-disable-next-line no-undef
      if (typeof callback === 'function') {
        callback();
      } else {
        alert('Operation successful.');
      }
    } else {
      // eslint-disable-next-line no-undef
      alert('An unknown error has occured.');
    }
  })
  .catch(err => {
    // Use back-end crafted error message if available.
    if (err.response && err.response.data) {
      // eslint-disable-next-line no-undef
      alert(err.response.data);
    } else {
      // eslint-disable-next-line no-undef
      alert(err.message);
    }
  });

const formGetCommitsList = (client: Client) => contextMenuForm({
  // @todo: handle what happens when user selects a commit from the loaded list.
  submitValues: () => undefined,
})(
  ({ ui }: any) => {
    const { ComponentFormTitle } = getUI(ui);
    return (
      <>
        <ComponentFormTitle>Latest Commits</ComponentFormTitle>
        <CommitsList client={client} />
      </>
    );
  },
);

// Get the author from the cookie.
const cookies = new Cookies();
const author = cookies.get('author');
const formGitCommit = (client: Client) => contextMenuForm({
  submitValues: (submitValues: any) => {
<<<<<<< HEAD
    handle(client.commit(
      submitValues.commitMessage,
      [backendFilePath, backendStaticPath],
      [],
      [],
      author,
    ));
  },
})(
  ({ ui }: any) => {
    const { ComponentFormTitle, ComponentFormLabel, ComponentFormText } = getUI(ui);
    return (
      <>
        <ComponentFormTitle>Upload Changes</ComponentFormTitle>
        <ComponentFormLabel htmlFor="commit-txt">
          Description:
        </ComponentFormLabel>
        <ComponentFormText field="commitMessage" id="commit-txt" />
      </>
=======
    handle(
      client.commit(
        submitValues.commitMessage,
        [backendFilePath, backendStaticPath],
        [],
        [],
        author,
      ),
>>>>>>> 78a2050a
    );
  },
})(({ ui }: any) => {
  const { ComponentFormTitle, ComponentFormLabel, ComponentFormText } = getUI(
    ui,
  );
  return (
    <>
      <ComponentFormTitle>Upload Changes</ComponentFormTitle>
      <ComponentFormLabel htmlFor="commit-txt">
          Description:
      </ComponentFormLabel>
      <ComponentFormText field="commitMessage" id="commit-txt" />
    </>
  );
});

const formGitPull = (client: Client) => contextMenuForm({
  submitValues: (values : any) => {
    const { keepOpen } = values;
    return keepOpen;
  },
})(({ ui }: any) => {
  const { ComponentFormTitle, ComponentFormText } = getUI(ui);
  return (
    <>
      <ComponentFormTitle>Pull Changes</ComponentFormTitle>
      <ComponentFormText type="hidden" field="keepOpen" initialValue={false} />
      <RemoteChanges client={client} />
    </>
  );
});

const formGitReset = (client: Client, context: any) => contextMenuForm({
  submitValues: () => {
<<<<<<< HEAD
    const submit = async () => {
=======
    (async () => {
>>>>>>> 78a2050a
      context.showPageOverlay({
        message: 'Revert is in progress. This may take a minute.',
        maxTimeoutInSeconds: 10,
      });
      try {
        await client.reset();
        context.showPageOverlay({
          message: 'Revert completed.',
          hasSpinner: false,
          hasCloseButton: true,
          onClose: () => {
            window.location.reload();
          },
        });
      } catch {
        context.showError();
      }
<<<<<<< HEAD
    };
    submit();
=======
    })();
>>>>>>> 78a2050a
  },
})(
  ({ ui }: any) => {
    const { ComponentFormTitle, ComponentFormLabel } = getUI(ui);
    return (
      <>
        <ComponentFormTitle>Revert to saved</ComponentFormTitle>
        <ComponentFormLabel htmlFor="reset-txt">
          Discard local changes
        </ComponentFormLabel>
      </>
    );
  },
);

const defaultClient = new BackendClient();

const getMenuOptions = (client: Client = defaultClient, context: any): TMenuOption[] => {
  const saveChanges = canCommit ? formGitCommit(client) : undefined;
  return [
    {
      name: 'listCommits',
      icon: 'list',
      handler: () => formGetCommitsList(client),
    },
    {
      name: 'savechanges',
      icon: 'cloud_upload',
      isDisabled: () => !canCommit,
      isHidden: () => !context.isEdit,
      handler: () => saveChanges,
    },
    {
      name: 'Pull',
      label: 'Pull',
      icon: 'cloud_download',
      handler: () => formGitPull(client),
    },
    {
      name: 'resetchanges',
      icon: 'undo',
      isHidden: () => !context.isEdit,
      handler: () => formGitReset(client, context),
    },
  ];
};

const GitProvider: FC<Props> = ({ children, client }) => {
  const context = useEditContext();

  return (
    <ContextProvider
      getMenuOptions={() => getMenuOptions(client, context)}
      name="Git"
    >
      {children}
    </ContextProvider>
  );
};

export default GitProvider;<|MERGE_RESOLUTION|>--- conflicted
+++ resolved
@@ -85,7 +85,7 @@
 
 const formGetCommitsList = (client: Client) => contextMenuForm({
   // @todo: handle what happens when user selects a commit from the loaded list.
-  submitValues: () => undefined,
+  submitValues: () => {},
 })(
   ({ ui }: any) => {
     const { ComponentFormTitle } = getUI(ui);
@@ -103,27 +103,6 @@
 const author = cookies.get('author');
 const formGitCommit = (client: Client) => contextMenuForm({
   submitValues: (submitValues: any) => {
-<<<<<<< HEAD
-    handle(client.commit(
-      submitValues.commitMessage,
-      [backendFilePath, backendStaticPath],
-      [],
-      [],
-      author,
-    ));
-  },
-})(
-  ({ ui }: any) => {
-    const { ComponentFormTitle, ComponentFormLabel, ComponentFormText } = getUI(ui);
-    return (
-      <>
-        <ComponentFormTitle>Upload Changes</ComponentFormTitle>
-        <ComponentFormLabel htmlFor="commit-txt">
-          Description:
-        </ComponentFormLabel>
-        <ComponentFormText field="commitMessage" id="commit-txt" />
-      </>
-=======
     handle(
       client.commit(
         submitValues.commitMessage,
@@ -132,7 +111,6 @@
         [],
         author,
       ),
->>>>>>> 78a2050a
     );
   },
 })(({ ui }: any) => {
@@ -168,11 +146,7 @@
 
 const formGitReset = (client: Client, context: any) => contextMenuForm({
   submitValues: () => {
-<<<<<<< HEAD
-    const submit = async () => {
-=======
     (async () => {
->>>>>>> 78a2050a
       context.showPageOverlay({
         message: 'Revert is in progress. This may take a minute.',
         maxTimeoutInSeconds: 10,
@@ -190,12 +164,7 @@
       } catch {
         context.showError();
       }
-<<<<<<< HEAD
-    };
-    submit();
-=======
     })();
->>>>>>> 78a2050a
   },
 })(
   ({ ui }: any) => {
