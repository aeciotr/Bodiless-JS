/**
 * Copyright © 2019 Johnson & Johnson
 *
 * Licensed under the Apache License, Version 2.0 (the "License");
 * you may not use this file except in compliance with the License.
 * You may obtain a copy of the License at
 * http://www.apache.org/licenses/LICENSE-2.0
 * Unless required by applicable law or agreed to in writing, software
 * distributed under the License is distributed on an "AS IS" BASIS,
 * WITHOUT WARRANTIES OR CONDITIONS OF ANY KIND, either express or implied.
 * See the License for the specific language governing permissions and
 * limitations under the License.
 */

import React, {
<<<<<<< HEAD
  ComponentType as CT, ClipboardEvent, ComponentType, useState, useRef,
=======
  ComponentType as CT, ClipboardEvent, ComponentType, useState, useRef, useCallback,
>>>>>>> 224b66e8
} from 'react';
import ContentEditable from 'react-contenteditable';
import { observer } from 'mobx-react-lite';
import { flowRight, pickBy, identity } from 'lodash';
import {
  withNode,
  useNode,
  useEditContext,
  WithNodeProps,
  WithNodeKeyProps,
  withNodeKey,
} from '@bodiless/core';
import './Editable.css';

type EditableOverrides = {
  sanitizer?: (text: string) => string,
};

export type UseEditableOverrides = (props: EditableProps) => EditableOverrides;

type EditableProps = {
  placeholder?: string,
  children?: string,
  useOverrides?: UseEditableOverrides,
} & Partial<WithNodeProps>;

type EditableData = {
  text: string;
};

const Text = observer((props: EditableProps) => {
  const { placeholder, useOverrides = () => ({}) }: EditableProps = props;
  const { sanitizer = identity }: EditableOverrides = useOverrides(props);
  const { node } = useNode<EditableData>();
  const text = sanitizer(
    (node.data.text !== undefined ? node.data.text : props.children) || placeholder || '',
  );
  // eslint-disable-next-line react/no-danger
  return <span dangerouslySetInnerHTML={{ __html: text }} />;
});
const EditableText = observer((props: EditableProps) => {
  const { node } = useNode<EditableData>();
  const { placeholder = '', useOverrides = () => ({}) }: EditableProps = props;
  const { sanitizer = identity }: EditableOverrides = useOverrides(props);
  const text = (node.data.text !== undefined ? node.data.text : props.children) || '';
  const [hasFocus, setFocus] = useState(false);
  const ref = useRef<HTMLElement>(null);
<<<<<<< HEAD
  const onChange = () => {
    const newText = ref.current?.innerHTML || '';
    const plainText = newText.replace(/(<([^>]+)>)/gi, '');
    node.setData({ text: plainText });
  };
  const onFocus = () => { setFocus(true); };
  const onBlur = () => { setFocus(false); };
  const pasteAsPlainText = (event: ClipboardEvent<HTMLDivElement>) => {
=======
  const onChange = useCallback(() => {
    const newText = ref.current?.innerHTML || '';
    node.setData({ text: newText });
  }, [node, ref]);
  const onFocus = useCallback(() => { setFocus(true); }, [setFocus]);
  const onBlur = useCallback(() => { setFocus(false); }, [setFocus]);
  const pasteAsPlainText = useCallback((event: ClipboardEvent<HTMLDivElement>) => {
>>>>>>> 224b66e8
    if (event.clipboardData) {
      event.preventDefault();
      const pasteText = event!.clipboardData.getData('text/plain');
      document.execCommand('insertHTML', false, pasteText);
    }
<<<<<<< HEAD
  };
=======
  }, []);
>>>>>>> 224b66e8
  return (
    <ContentEditable
      innerRef={ref}
      tagName="span"
      className="bodiless-inline-editable"
      onChange={onChange}
      onPaste={pasteAsPlainText}
      onFocus={onFocus}
      onBlur={onBlur}
      html={hasFocus ? text : sanitizer(text)}
      data-placeholder={placeholder}
    />
  );
});

const Editable = withNode(
  observer((props: any) => {
    const { isEdit } = useEditContext();
    return isEdit ? (
      <EditableText {...props} />
    ) : (
      <Text {...props} />
    );
  }),
);
const withPlaceholder = <P extends object> (placeholder?: string) => (Component:CT<P> | string) => {
  const WithPlaceholder = placeholder
    ? (props:P) => <Component placeholder={placeholder} {...props} />
    : (props:P) => <Component {...props} />;
  return WithPlaceholder;
};

/**
 * asEditable takes a nodeKey and a placeholder, and returns an HOC which injects
 * an editable span as a child of the wrapped component.  The original children
 * of the wrapped component will become children of the editable span.  In addition,
 * `nodeKey`, `nodeCollection` and `placeholder` props passed to the enhanced
 * component will be forwarded to the editable span.
 *
 * @param nodeKeys A nodeKey or an object containing nodeKey and nodeCollection.
 * @param placeholder A string to use as placeholder text.
 * @return A HOC to inject an editable span.
 */
const asEditable = (
  nodeKeys?: WithNodeKeyProps,
  placeholder?: string,
  useOverrides$?: UseEditableOverrides,
) => (
  <P extends object>(Component: CT<P>|string) => {
    const useOverrides = useOverrides$ || (() => ({}));
    const EditableChild = flowRight(
      withNodeKey(nodeKeys),
      withPlaceholder(placeholder),
    )(Editable);
    const AsEditable = (props: P & EditableProps) => {
      // @TODO: Improve `withChild` to allow this kind of prop splitting.
      const {
        children,
        nodeKey,
        nodeCollection,
        placeholder: placeholderProp,
        ...rest
      } = props;
      const editableProps = pickBy({
        children,
        nodeKey,
        nodeCollection,
        placeholder: placeholderProp,
        // useOverrides,
      });
      return (
        <Component {...rest as P}>
          <EditableChild {...editableProps} useOverrides={useOverrides} />
        </Component>
      );
    };
    return AsEditable as ComponentType<P & EditableProps>;
  }
);

export default Editable;
export {
  withPlaceholder,
  asEditable,
};<|MERGE_RESOLUTION|>--- conflicted
+++ resolved
@@ -13,11 +13,7 @@
  */
 
 import React, {
-<<<<<<< HEAD
-  ComponentType as CT, ClipboardEvent, ComponentType, useState, useRef,
-=======
   ComponentType as CT, ClipboardEvent, ComponentType, useState, useRef, useCallback,
->>>>>>> 224b66e8
 } from 'react';
 import ContentEditable from 'react-contenteditable';
 import { observer } from 'mobx-react-lite';
@@ -65,16 +61,6 @@
   const text = (node.data.text !== undefined ? node.data.text : props.children) || '';
   const [hasFocus, setFocus] = useState(false);
   const ref = useRef<HTMLElement>(null);
-<<<<<<< HEAD
-  const onChange = () => {
-    const newText = ref.current?.innerHTML || '';
-    const plainText = newText.replace(/(<([^>]+)>)/gi, '');
-    node.setData({ text: plainText });
-  };
-  const onFocus = () => { setFocus(true); };
-  const onBlur = () => { setFocus(false); };
-  const pasteAsPlainText = (event: ClipboardEvent<HTMLDivElement>) => {
-=======
   const onChange = useCallback(() => {
     const newText = ref.current?.innerHTML || '';
     node.setData({ text: newText });
@@ -82,17 +68,12 @@
   const onFocus = useCallback(() => { setFocus(true); }, [setFocus]);
   const onBlur = useCallback(() => { setFocus(false); }, [setFocus]);
   const pasteAsPlainText = useCallback((event: ClipboardEvent<HTMLDivElement>) => {
->>>>>>> 224b66e8
     if (event.clipboardData) {
       event.preventDefault();
       const pasteText = event!.clipboardData.getData('text/plain');
       document.execCommand('insertHTML', false, pasteText);
     }
-<<<<<<< HEAD
-  };
-=======
   }, []);
->>>>>>> 224b66e8
   return (
     <ContentEditable
       innerRef={ref}
