{
  "name": "@bodiless/bv",
  "version": "0.0.52",
  "description": "Provides bazaarvoice components.",
  "author": "Andrei Beliayeu <abeliaye@its.jnj.com>",
  "license": "Apache-2.0",
  "main": "lib/index.js",
  "typings": "lib/index.d.ts",
  "files": [
    "/lib",
    "/bodiless.docs.json",
    "/doc"
  ],
  "repository": {
    "type": "git",
    "url": "https://github.com/johnsonandjohnson/bodiless-js.git"
  },
  "publishConfig": {
    "access": "public"
  },
  "scripts": {
    "build": "tsc -p ./tsconfig.json && npm run build:api-doc",
    "build:watch": "npm run build -- --watch",
    "build:api-doc": "typedoc --out doc/api --mode file",
    "lint": "tslint ./src/**/*.ts?x",
    "clean": "rimraf \"lib/*\" && rimraf tsconfig.tsbuildinfo && rimraf \"doc/api\""
  },
  "dependencies": {
<<<<<<< HEAD
    "@bodiless/components": "^0.0.51",
    "@bodiless/core": "^0.0.51",
    "@bodiless/fclasses": "^0.0.51",
    "lodash": "^4.17.19"
=======
    "@bodiless/components": "^0.0.52",
    "@bodiless/core": "^0.0.52",
    "@bodiless/fclasses": "^0.0.52",
    "lodash": "^4.17.11"
>>>>>>> 32e04980
  },
  "peerDependencies": {
    "react": "^16.11.0",
    "react-dom": "^16.11.0"
  }
}<|MERGE_RESOLUTION|>--- conflicted
+++ resolved
@@ -26,17 +26,10 @@
     "clean": "rimraf \"lib/*\" && rimraf tsconfig.tsbuildinfo && rimraf \"doc/api\""
   },
   "dependencies": {
-<<<<<<< HEAD
-    "@bodiless/components": "^0.0.51",
-    "@bodiless/core": "^0.0.51",
-    "@bodiless/fclasses": "^0.0.51",
-    "lodash": "^4.17.19"
-=======
     "@bodiless/components": "^0.0.52",
     "@bodiless/core": "^0.0.52",
     "@bodiless/fclasses": "^0.0.52",
-    "lodash": "^4.17.11"
->>>>>>> 32e04980
+    "lodash": "^4.17.19"
   },
   "peerDependencies": {
     "react": "^16.11.0",
