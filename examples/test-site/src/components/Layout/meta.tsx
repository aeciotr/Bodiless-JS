--- conflicted
+++ resolved
@@ -26,6 +26,7 @@
   useMenuOptionUI,
   useEditContext,
 } from '@bodiless/core';
+import { useMemo } from 'react';
 
 const withMetaPageTitle = withTitle({
   name: 'title',
@@ -53,28 +54,17 @@
   name: 'bl-country',
 });
 
-<<<<<<< HEAD
-const useMenuOptions = () => [
-  {
-    name: 'seo',
-    icon: 'category',
-    label: 'SEO',
-  },
-];
-=======
-const useGetMenuOptions = () => {
+const useMenuOptions = () => {
   const context = useEditContext();
-
-  return () => ([
+  return [
     {
       name: 'seo',
-      isHidden: () => !context.isEdit,
       icon: 'category',
       label: 'SEO',
+      isHidden: () => !context.isEdit,
     },
-  ]);
+  ];
 };
->>>>>>> 375655bb
 
 const seoFormHeader = {
   title: 'SEO Data Management',
